--- conflicted
+++ resolved
@@ -54,7 +54,7 @@
         help="Student data for a given peer grading problem.",
         scope=Scope.user_state
     )
-    weight = Float(
+    weight = StringyFloat(
         display_name="Problem Weight",
         help="Defines the number of points each problem is worth. If the value is not set, each problem is worth one point.",
         scope=Scope.settings, values={"min": 0, "step": ".1"}
@@ -556,15 +556,9 @@
         Show individual problem interface
         '''
         if get is None or get.get('location') is None:
-<<<<<<< HEAD
             if not self.use_for_single_location:
-                #This is an error case, because it must be set to use a single location to be called without get parameters
-                #This is a dev_facing_error
-=======
-            if self.use_for_single_location not in TRUE_DICT:
                 # This is an error case, because it must be set to use a single location to be called without get parameters
                 # This is a dev_facing_error
->>>>>>> d4d92135
                 log.error(
                     "Peer grading problem in peer_grading_module called with no get parameters, but use_for_single_location is False.")
                 return {'html': "", 'success': False}

--- conflicted
+++ resolved
@@ -3352,18 +3352,11 @@
 
 ENTERPRISE_PLATFORM_WELCOME_TEMPLATE = _(u'Welcome to {platform_name}.')
 ENTERPRISE_SPECIFIC_BRANDED_WELCOME_TEMPLATE = _(
-<<<<<<< HEAD
-    u'You have left {enterprise_name} website and are now on the {platform_name} site. {enterprise_name} '
-    'has partnered with {platform_name} to offer you high-quality, always available learning programs to '
-    'help you advance your knowledge and career. {line_break}Please note that {platform_name} has a '
-    'different {privacy_policy_link_start}Privacy Policy{privacy_policy_link_end} from {enterprise_name}.'
-=======
     u'You have left {start_bold}{enterprise_name}{end_bold} website and are now on the {platform_name} site. '
     '{enterprise_name} has partnered with {platform_name} to offer you high-quality, always available learning '
     'programs to help you advance your knowledge and career. '
     '{line_break}Please note that {platform_name} has a different {privacy_policy_link_start}Privacy Policy'
     '{privacy_policy_link_end} from {enterprise_name}.'
->>>>>>> 46cf8a0c
 )
 ENTERPRISE_TAGLINE = ''
 ENTERPRISE_EXCLUDED_REGISTRATION_FIELDS = {

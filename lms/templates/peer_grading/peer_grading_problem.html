--- conflicted
+++ resolved
@@ -72,79 +72,6 @@
             <input type="button" class="interstitial-page-button" value="${_("Start Grading!")}" name="interstitial-page-button" />
         </section>
 
-<<<<<<< HEAD
-    <section class="grading-wrapper" data-graded="${count_graded}" data-required="${count_required}">
-    <h2>${_("Student Response")}</h2>
-
-    <div class="grading-message">
-    </div>
-    
-    <div class="grading-container">
-        <div class="submission-wrapper">
-            <h3></h3>
-            <div class="submission-container">
-            </div>
-            <input type="hidden" name="submission-key" value="" />
-            <input type="hidden" name="essay-id" value="" />
-        </div>
-        <div class="evaluation">
-          <p class="rubric-selection-container"></p>
-          <p class="score-selection-container">
-          </p>
-          <h3>${_("Written Feedback")}</h3>
-          <p>${_("Please include some written feedback as well.")}</p>
-          <textarea name="feedback" placeholder="Feedback for student"
-                    class="feedback-area" cols="70" ></textarea>
-                  <div class="flag-student-container"> ${_("This submission has explicit or offensive content : ")}<input type="checkbox" class="flag-checkbox" value="student_is_flagged"> </div>
-                  <div class="answer-unknown-container"> ${_("I am uncomfortable with my choices above : ")}<input type="checkbox" class="answer-unknown-checkbox" value="answer_is_unknown"></div>
-        </div>
-
-
-        <div class="submission">
-          <input type="button" value="${_("Submit")}" class="submit-button" name="show"/>
-        </div>
-
-    </div>
-
-    </section>
-    </section>
-    <!-- Calibration feedback: Shown after a calibration is sent -->
-    <section class="calibration-feedback">
-    <h2>${_("How did I do?")}</h2>
-    <div class="calibration-feedback-wrapper">
-    </div>
-    <input type="button" class="calibration-feedback-button" value="${_("Continue")}" name="calibration-feedback-button" />
-    </section>
-
-    <!-- Interstitial Page: Shown between calibration and grading steps -->
-    <section class="interstitial-page">
-        <h1>${_("Ready to grade!")}</h1>
-        <p>${_("You have finished learning to grade, which means that you are now ready to start grading.")}</p>
-        <input type="button" class="interstitial-page-button" value="${_("Start Grading!")}" name="interstitial-page-button" />
-    </section>
-
-    <!-- Calibration Interstitial Page: Shown before calibration -->
-    <section class="calibration-interstitial-page">
-        <h1>${_("Learning to grade")}</h1>
-        <p>${_("You have not yet finished learning to grade this problem.")}</p>
-        <p>${_("You will now be shown a series of instructor-scored essays, and will be asked to score them yourself.")}</p>
-        <p>${_("Once you can score the essays similarly to an instructor, you will be ready to grade your peers.")}</p>
-        <input type="button" class="calibration-interstitial-page-button" value="${_("Start learning to grade")}" name="calibration-interstitial-page-button" />
-    </section>
-
-    <!-- Flag submission confirmation dialog -->
-    <section class="flag-submission-confirmation">
-        <h4>${_("Are you sure that you want to flag this submission?")}</h4>
-        <p>
-        ${_("You are about to flag a submission. You should only flag a submission that contains explicit or offensive content. If the submission is not addressed to the question or is incorrect, you should give it a score of zero and accompanying feedback instead of flagging it.")}
-        </p>
-        <div>
-          <input type="button" class="flag-submission-removal-button" value="${_("Remove Flag")}" name="calibration-interstitial-page-button" />
-        <input type="button" class="flag-submission-confirmation-button" value="${_("Keep Flag")}" name="calibration-interstitial-page-button" />
-        </div>
-    </section>
-
-=======
         <!-- Calibration Interstitial Page: Shown before calibration -->
         <section class="calibration-interstitial-page">
             <h1>${_("Learning to grade")}</h1>
@@ -165,7 +92,6 @@
                 <input type="button" class="flag-submission-confirmation-button" value="${_("Keep Flag")}" name="calibration-interstitial-page-button" />
             </div>
         </section>
->>>>>>> 14708aa3
 
         <input type="button" value="${_("Go Back")}" class="action-button" name="back" />
     </div>

--- conflicted
+++ resolved
@@ -175,11 +175,7 @@
             * text_search: Searches for full word matches on the name, description,
               country, and language fields. NOTES: Search is on full names for countries
               and languages, not the ISO codes. Text_search cannot be requested along with
-<<<<<<< HEAD
-              with order_by. Searching relies on the ENABLE_TEAMS_SEARCH flag being set to True.
-=======
               with order_by.
->>>>>>> bf999634
 
             * order_by: Cannot be called along with with text_search. Must be one of the following:
 
@@ -315,12 +311,8 @@
                 status=status.HTTP_400_BAD_REQUEST
             )
 
-<<<<<<< HEAD
-        if 'text_search' in request.QUERY_PARAMS and 'order_by' in request.QUERY_PARAMS:
-=======
         text_search = request.QUERY_PARAMS.get('text_search', None)
         if text_search and request.QUERY_PARAMS.get('order_by', None):
->>>>>>> bf999634
             return Response(
                 build_api_error(ugettext_noop("text_search and order_by cannot be provided together")),
                 status=status.HTTP_400_BAD_REQUEST
@@ -335,17 +327,13 @@
                 )
                 return Response(error, status=status.HTTP_400_BAD_REQUEST)
             result_filter.update({'topic_id': request.QUERY_PARAMS['topic_id']})
-<<<<<<< HEAD
-        if 'include_inactive' in request.QUERY_PARAMS and request.QUERY_PARAMS['include_inactive'].lower() == 'true':
-            del result_filter['is_active']
-
-        if 'text_search' in request.QUERY_PARAMS and CourseTeamIndexer.search_is_enabled():
+
+        if text_search and CourseTeamIndexer.search_is_enabled():
             search_engine = CourseTeamIndexer.engine()
-            text_search = request.QUERY_PARAMS['text_search'].encode('utf-8')
             result_filter.update({'course_id': course_id_string})
 
             search_results = search_engine.search(
-                query_string=text_search,
+                query_string=text_search.encode('utf-8'),
                 field_dictionary=result_filter,
                 size=MAXIMUM_SEARCH_SIZE,
             )
@@ -356,46 +344,16 @@
                 self.get_paginate_by(),
                 self.get_page()
             )
-
-=======
-
-        if text_search and CourseTeamIndexer.search_is_enabled():
-            search_engine = CourseTeamIndexer.engine()
-            result_filter.update({'course_id': course_id_string})
-
-            search_results = search_engine.search(
-                query_string=text_search.encode('utf-8'),
-                field_dictionary=result_filter,
-                size=MAXIMUM_SEARCH_SIZE,
-            )
-
-            paginated_results = paginate_search_results(
-                CourseTeam,
-                search_results,
-                self.get_paginate_by(),
-                self.get_page()
-            )
->>>>>>> bf999634
             serializer = self.get_pagination_serializer(paginated_results)
         else:
             queryset = CourseTeam.objects.filter(**result_filter)
             order_by_input = request.QUERY_PARAMS.get('order_by', 'name')
             if order_by_input == 'name':
-<<<<<<< HEAD
-                queryset = queryset.extra(select={'lower_name': "lower(name)"})
-                queryset = queryset.order_by('lower_name')
-            elif order_by_input == 'open_slots':
-                queryset = queryset.annotate(team_size=Count('users'))
-                queryset = queryset.order_by('team_size', '-last_activity_at')
-            elif order_by_input == 'last_activity_at':
-                queryset = queryset.annotate(team_size=Count('users'))
-=======
                 # MySQL does case-insensitive order_by.
                 queryset = queryset.order_by('name')
             elif order_by_input == 'open_slots':
                 queryset = queryset.order_by('team_size', '-last_activity_at')
             elif order_by_input == 'last_activity_at':
->>>>>>> bf999634
                 queryset = queryset.order_by('-last_activity_at', 'team_size')
             else:
                 return Response({
